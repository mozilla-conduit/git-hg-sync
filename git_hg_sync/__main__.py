--- conflicted
+++ resolved
@@ -75,17 +75,12 @@
     parser = get_parser()
     commandline.add_logging_group(parser)
     args = parser.parse_args()
-<<<<<<< HEAD
-    logger = commandline.setup_logging("service", args, {"raw": sys.stdout})
+    logger = commandline.setup_logging("service", args)
     try:
         config = Config.from_file(args.config)
     except ValidationError as e:
         logger.error(f"Invalid configuration: {e}")
         sys.exit(1)
-=======
-    logger = commandline.setup_logging("service", args)
-    config = Config.from_file(args.config)
->>>>>>> 8cbe6cf9
 
     sentry_config = config.sentry
     if sentry_config and sentry_config.sentry_url:
