import io
import os
<<<<<<< HEAD
import re
=======
import threading
>>>>>>> c5410ecb
from functools import partial
from pathlib import Path

from git import Repo
from git.exc import GitCommandError
from mozlog import get_proxy_logger

from git_hg_sync.mapping import SyncBranchOperation, SyncOperation, SyncTagOperation
from git_hg_sync.retry import retry

logger = get_proxy_logger("sync_repo")

REQUEST_USER_ENV_VAR = "AUTOLAND_REQUEST_USER"


class RepoSyncError(Exception):
    """Base exception class for git to mercurial synchronization errors"""


class MercurialMetadataNotFoundError(RepoSyncError):
    """Raised when a commit is not found"""


class RepoSynchronizer:
    def __init__(
        self,
        clone_directory: Path,
        url: str,
    ) -> None:
        self._clone_directory = clone_directory
        self._src_remote = url

    def get_clone_repo(self) -> Repo:
        """Get a GitPython Repo object pointing to a git clone of the source
        remote."""
        if self._clone_directory.exists():
            repo = Repo(self._clone_directory)
        else:
            repo = Repo.init(self._clone_directory)

        # Ensure that the clone repository is well configured
        with repo.config_writer() as config:
            config.add_section("cinnabar")
            config.set("cinnabar", "experiments", "branch,tag,git_commit,merge")
        return repo

    def _commit_has_mercurial_metadata(self, repo: Repo, git_commit: str) -> bool:
        return not all(char == "0" for char in self._git2hg(repo, git_commit))

    def fetch_all_from_remote(
        self, repo: Repo, remote: str, verbose: bool = False
    ) -> None:
        try:
<<<<<<< HEAD
            repo.git.execute(
                ["git", "-c", "cinnabar.graft=true", "fetch", "--tags", remote]
            )
        except GitCommandError as exc:
=======
            self._log_git_execute(
                repo,
                ["git", "-c", "cinnabar.graft=true", "fetch", "--tags", remote],
                verbose,
            )

        except GitCommandError as e:
>>>>>>> c5410ecb
            # can't fetch if repo is empty
            if "fatal: couldn't find remote ref HEAD" in exc.stderr:
                raise exc

        if remote.startswith("hg::"):
            self._log_git_execute(repo, ["git", "cinnabar", "fetch", "--tags"], verbose)

    @staticmethod
    def _log_git_execute(repo: Repo, command: list[str], verbose: bool = False) -> None:
        proc = repo.git.execute(
            command,
            stdout_as_string=verbose,
            as_process=verbose,
        )
        if verbose:
            logger.info(f"Running `{' '.join(command)}` as PID {proc.pid}")

            stdout_thread = threading.Thread(
                target=RepoSynchronizer._stream_output,
                args=(proc.stdout, f"{proc.pid}/STDOUT"),
            )
            stderr_thread = threading.Thread(
                target=RepoSynchronizer._stream_output,
                args=(proc.stderr, f"{proc.pid}/STDERR"),
            )
            stdout_thread.start()
            stderr_thread.start()
            stdout_thread.join()
            stderr_thread.join()

            proc.wait()

    @staticmethod
    def _stream_output(stream: io.BufferedReader, label: str) -> None:
        for line in iter(stream.readline, b""):
            logger.info(f"{label}: {line.decode().strip()}")

    def sync(
        self, destination_url: str, operations: list[SyncOperation], request_user: str
    ) -> None:
        logger.info(f"Syncing {operations} to {destination_url} ...")
        try:
            repo = self.get_clone_repo()
        except PermissionError as exc:
            raise PermissionError(
                f"Failed to create local clone from {destination_url}"
            ) from exc

        destination_remote = f"hg::{destination_url}"

        self._ensure_cinnabar_metadata(repo, destination_remote)

        # Get commits we want to send to destination repository
        commits_to_fetch = [operation.source_commit for operation in operations]
        retry(
            "fetching source commits",
            lambda: repo.git.fetch([self._src_remote, *commits_to_fetch]),
        )
        refs_to_push = []

        # Handle branch operations
        branch_ops: list[SyncBranchOperation] = [
            op for op in operations if isinstance(op, SyncBranchOperation)
        ]
        for branch_operation in branch_ops:
            try:
                refs_to_push.append(
                    f"{branch_operation.source_commit}:{self._cinnabar_branch(branch_operation.destination_branch)}"
                )
            except Exception as exc:
                raise RepoSyncError(branch_operation, exc) from exc

        os.environ[REQUEST_USER_ENV_VAR] = request_user
        os.environ["GIT_AUTHOR_EMAIL"] = request_user
        # We don't have the author name in the Pulse message, so we guess from the email
        # address.
        userinfo = request_user
        if "@" in userinfo:
            userinfo, _ = request_user.split("@")
        os.environ["GIT_AUTHOR_NAME"] = userinfo
        logger.debug(f"{REQUEST_USER_ENV_VAR} and GIT_AUTHOR_* set to {request_user}")

        # Add mercurial metadata to new commits from synced branches
        # Some of these commits could be tagged in the same synchronization and
        # tagging can only be done on a commit that already have mercurial
        # metadata
        if branch_ops:
            retry(
                "adding mercurial metadata to git commits",
                lambda: repo.git.execute(
                    ["git"]
                    + ["-c", "cinnabar.data=force"]
                    + ["push"]
                    + ["--dry-run"]
                    + [destination_remote]
                    + refs_to_push,
                ),
            )

        # Handle tag operations
        tag_ops: list[SyncTagOperation] = [
            op for op in operations if isinstance(op, SyncTagOperation)
        ]

        for tag_operation in tag_ops:
            tag_branch = tag_operation.tags_destination_branch
            # If the destination branch is not present locally, but exists remotely, we
            # explicitly fetch it.
            local_branch_exists = repo.git.branch("-l", tag_branch)
            remote_branch_exists = repo.git.execute(
                [
                    "git",
                    "ls-remote",
                    destination_remote,
                    self._cinnabar_branch(tag_branch),
                ],
                stdout_as_string=True,
            )
            if not local_branch_exists and remote_branch_exists:
                retry(
                    f"fetching existing tag branch from {destination_remote}",
                    # https://docs.python-guide.org/writing/gotchas/#late-binding-closures
                    partial(
                        repo.git.fetch,
                        [
                            "-f",
                            destination_remote,
                            f"{self._cinnabar_branch(tag_branch)}:{tag_branch}",
                        ],
                    ),
                )

        # Create tags
        tag_branches_to_push = set()
        for tag_operation in tag_ops:
            if not self._commit_has_mercurial_metadata(
                repo, tag_operation.source_commit
            ):
                raise MercurialMetadataNotFoundError(tag_operation)

            hg_sha = self._git2hg(repo, tag_operation.source_commit)
            tag_message = f"No bug - Tagging {hg_sha} with {tag_operation.tag} {tag_operation.tag_message_suffix}"
            try:
                repo.git.cinnabar(
                    [
                        "tag",
                        "--message",
                        tag_message,
                        "--onto",
                        f"refs/heads/{tag_operation.tags_destination_branch}",
                        tag_operation.tag,
                        tag_operation.source_commit,
                    ],
                )
            except GitCommandError as exc:
                if re.search("ERROR tag .* already exists", exc.stderr):
                    logger.warning(
                        f"Tag {tag_operation.tag} already exists in Cinnabar, skipping for {destination_url}..."
                    )
                else:
                    raise RepoSyncError(tag_operation, exc) from exc
            except Exception as exc:
                raise RepoSyncError(tag_operation, exc) from exc

            tag_branches_to_push.add(tag_operation.tags_destination_branch)

        for tag_branch in tag_branches_to_push:
            refs_to_push.append(f"{tag_branch}:{self._cinnabar_branch(tag_branch)}")

        if not refs_to_push:
            logger.warning(
                "No explicit references to push resulted from processing this message."
            )
            return

        logger.debug(f"References to push: {refs_to_push}")

        for ref in refs_to_push:
            # Push commits, branches and tags to destination
            push_args = [destination_remote, ref]
            # Force-push the branch if it doesn't exist on the remote yet.
            # This is necessary to create new branches, more specifically for tags.
            if not repo.git.execute(
                ["git", "ls-remote", destination_remote, ref.split(":")[1]],
                stdout_as_string=True,
            ):
                push_args = ["-f"] + push_args
            logger.debug(f"Push arguments: {push_args}")
            retry(
                f"pushing ref {ref} to destination {destination_url}",
                partial(repo.git.push, push_args),
            )

    def _ensure_cinnabar_metadata(self, repo: Repo, destination_remote: str) -> None:
        """Ensure we have all commits from destination repository.

        This sets up the correct cinnabar hg2git/git2hg mappings (including
        cinnabar.graft support).
        """

        # This is needed only on first initialisation of the repository, as subsequent
        # pushes update the metadata locally.
        if repo.git.execute(
            ["git", "rev-parse", "--revs-only", "refs/cinnabar/metadata"]
        ):
            logger.debug("Cinnabar metadata already present, not updating")
            return

        retry(
            f"fetching commits from {destination_remote}",
            lambda: self.fetch_all_from_remote(repo, destination_remote),
        )

    def _git2hg(self, repo: Repo, git_commit: str) -> str:
        return repo.git.cinnabar(["git2hg", git_commit]).strip()

    def _cinnabar_branch(self, branch: str) -> str:
        return f"refs/heads/branches/{branch}/tip"<|MERGE_RESOLUTION|>--- conflicted
+++ resolved
@@ -1,10 +1,7 @@
 import io
 import os
-<<<<<<< HEAD
 import re
-=======
 import threading
->>>>>>> c5410ecb
 from functools import partial
 from pathlib import Path
 
@@ -58,20 +55,13 @@
         self, repo: Repo, remote: str, verbose: bool = False
     ) -> None:
         try:
-<<<<<<< HEAD
-            repo.git.execute(
-                ["git", "-c", "cinnabar.graft=true", "fetch", "--tags", remote]
-            )
-        except GitCommandError as exc:
-=======
             self._log_git_execute(
                 repo,
                 ["git", "-c", "cinnabar.graft=true", "fetch", "--tags", remote],
                 verbose,
             )
 
-        except GitCommandError as e:
->>>>>>> c5410ecb
+        except GitCommandError as exc:
             # can't fetch if repo is empty
             if "fatal: couldn't find remote ref HEAD" in exc.stderr:
                 raise exc
