FROM python:3.12-slim

RUN groupadd --gid 10001 app \
  && useradd -m -g app --uid 10001 -d /app -s /usr/sbin/nologin app

RUN apt-get update && \
    apt-get install --yes git mercurial curl tini && \
    apt-get -q --yes autoremove && \
    apt-get clean && \
    rm -rf /root/.cache && \
    rm -rf /var/lib/apt/lists/*

WORKDIR /app

# git-cinnabar
COPY install_git-cinnabar.sh .
RUN ./install_git-cinnabar.sh \
    && mv git-cinnabar git-remote-hg /usr/bin/

# install test dependencies
RUN pip install -U pip pytest pytest-mock pip-tools

# setup just the venv so changes to the source won't require a full venv
# rebuild
COPY --chown=app:app README.md .
COPY --chown=app:app pyproject.toml .
RUN pip-compile --verbose pyproject.toml \
    && pip install -r requirements.txt

RUN mkdir -p /clones \
  && chown app:app /clones

# copy app and install
COPY docker/hgrc /etc/mercurial/hgrc
COPY docker/entrypoint.sh /entrypoint.sh
COPY --chown=app:app . /app
<<<<<<< HEAD
# Make the install editable so we can mount the local source into a container based on this image.
RUN pip install -e /app
USER app

ENTRYPOINT ["/entrypoint.sh"]
CMD ["--config", "config-docker.toml"]
=======
RUN pip install /app
USER app

# run service
ENTRYPOINT ["/usr/bin/tini", "--"]
CMD ["/app/entrypoint.sh"]
>>>>>>> 8cbe6cf9
<|MERGE_RESOLUTION|>--- conflicted
+++ resolved
@@ -34,18 +34,10 @@
 COPY docker/hgrc /etc/mercurial/hgrc
 COPY docker/entrypoint.sh /entrypoint.sh
 COPY --chown=app:app . /app
-<<<<<<< HEAD
 # Make the install editable so we can mount the local source into a container based on this image.
 RUN pip install -e /app
 USER app
 
-ENTRYPOINT ["/entrypoint.sh"]
-CMD ["--config", "config-docker.toml"]
-=======
-RUN pip install /app
-USER app
-
 # run service
-ENTRYPOINT ["/usr/bin/tini", "--"]
-CMD ["/app/entrypoint.sh"]
->>>>>>> 8cbe6cf9
+ENTRYPOINT ["/usr/bin/tini", "--", "/entrypoint.sh"]
+CMD ["--config", "config-docker.toml"]